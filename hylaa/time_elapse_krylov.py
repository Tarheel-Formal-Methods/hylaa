'''
Time Elapse for the Krylov method using CPU or GPU
'''

import math
import time

import numpy as np
from scipy.sparse import csr_matrix
from scipy.sparse.linalg import expm
from scipy.integrate import odeint

from hylaa.timerutil import Timers
from hylaa.settings import HylaaSettings

def odeint_sim(arg):
    '''
    simulate a given dense a-matrix with the provided initial vector, for a certain number of steps,
    returning the result at each step

    arg is tuple (a_matrix, start_vec, settings)
    '''

    a_matrix, start_vec, settings = arg

    assert a_matrix.shape[1] > 0
    assert isinstance(start_vec, np.ndarray)
    assert isinstance(settings, HylaaSettings)

    step = settings.step
    num_steps = settings.num_steps
    sim_tol = settings.simulation.krylov_odeint_simtol

    if isinstance(a_matrix, np.ndarray):
        # was arnoldi iteration, a_matrix (H) is a dense matrix
        der_func = lambda state, _: np.dot(a_matrix, state)
        a_transpose = a_matrix.transpose().copy()
        jac_func = lambda dummy_state, dummy_t: a_transpose
    else:
        # was lanczos iteration, a_matrix (H) is a sparse matrix
        assert isinstance(a_matrix, csr_matrix)
        der_func = lambda state, _: (a_matrix * state)
        jac_func = None

    times = np.linspace(0, step * num_steps, num=num_steps+1)

    Timers.tic('odeint')
    result = odeint(der_func, start_vec, times, Dfun=jac_func, col_deriv=True, atol=sim_tol, rtol=sim_tol, \
            mxstep=int(1e8)) # mxstep = maximum number of internal steps
    Timers.toc('odeint')

    return result

def format_secs(sec):
    'convert seconds (float) to a human-readable string'

    rv = ""

    if sec < 60:
        rv = "{:.2f} secs".format(sec)
    elif sec < 60 * 60:
        rv = "{:.2f} mins".format(sec / 60.0)
    elif sec < 60 * 60 * 48:
        rv = "{:.2f} hours".format(sec / 60.0 / 60.0)
    else:
        rv = "{:.2f} days".format(sec / 60.0 / 60.0 / 24.0)

    return rv

#def check_available_memory_basis(stdout, s, k, i):
#    'check if enough memory is available to store the basis matrix'

#    required_mb = (s * k * i * 8) / 1024.0 / 1024.0
#    available_mb = get_free_memory_mb()

#    if stdout:
#        print "Basis Matrix Required GB = {:.3f} (+1), available GB = {:.3f} (s = {}, k = {}, i+1 = {})".format(
#            required_mb / 1024.0, available_mb / 1024.0, s, k, i)

#    if required_mb + 1024 > available_mb: # add 1024 mb since we want 1 GB free for other things
#        raise MemoryError("Not enogh memory for storing the basis matrices.")

def init_krylov(time_elapser):
    '''
    initialize krylov interface for the computation

    returns a list of empty matrices to be filled in by the subsequent computation
    '''

    settings = time_elapser.settings
    key_dir_mat = time_elapser.key_dir_mat
    init_space_csc = time_elapser.init_space_csc

    # check available memory before computing
    #i = time_elapser.init_space_csc.shape[1]
    #check_available_memory_basis(settings.print_output, time_elapser.settings.num_steps, key_dir_mat.shape[0], i)

    time_elapser.stats['arnoldi_iter'] = []
    #time_elapser.stats['arnoldi_mem_start'] = get_free_memory_mb()

    rv = []

    # initialize step zero
    step_zero_mat = (key_dir_mat * init_space_csc).toarray()
    rv.append(step_zero_mat)

    if settings.print_output:
        print "Basis matrix shape: {}".format(step_zero_mat.shape)

    # add zeros (allocate storage for result)
    for _ in xrange(0, time_elapser.settings.num_steps):
        rv.append(np.zeros(rv[0].shape, dtype=float))

    return rv

def relative_error(correct, estimate):
    'compute the relative error between the correct value and an estimate'

    rel_error = 1.0e16 # large error is returned if it can't be computed due to numerical issues

    try:
        norm = np.linalg.norm(correct)

        if not math.isinf(norm) and not math.isnan(norm):
            if norm < 1e-13: # if norm is small, return absolute error
                rel_error = norm
            else:
                diff = correct - estimate
                abs_error = np.linalg.norm(diff)

                if not math.isinf(abs_error) and not math.isnan(abs_error):
                    rel_error = abs_error / norm
    except FloatingPointError:
        pass

    assert not math.isinf(rel_error) and not math.isnan(rel_error)

    return rel_error

def get_rel_error(settings, h_mat, pv_mat, arnoldi_iter=None, return_sim=False, limit=None):
    '''
    Get the relative error given the h and pv matrices, for the given number of arnoldi_iterations.
    If arnoldi_iter is None, then use the full passed-in matrices.

    This compares the error at all time steps.

    If return_sim is True, then a tuple is returned where the second element is list of the
    sim points at each time step.

    if limit is not None, this will break as soon as the relative error exceeds the limit
    '''

    assert h_mat.shape[0] > 1

    sim = None

    # use less arnoldi iterations than what's in the matrices
    if arnoldi_iter is not None:
        h_mat = h_mat[:arnoldi_iter, :arnoldi_iter].copy()
        pv_mat = pv_mat[:, :arnoldi_iter].copy()

    if limit is not None:
        small_h_mat = h_mat[:-1, :-1].copy()
        small_pv_mat = pv_mat[:, :-1].copy()

    if isinstance(h_mat, csr_matrix):
        print ".time_elapse_krylov debug save matrix to h_mat.pyz and pv_mat.pyz"
        np.savez('h_mat.npz', data=h_mat.data, indices=h_mat.indices,
                 indptr=h_mat.indptr, shape=h_mat.shape)
        np.savez('pv_mat.npz', pv_mat)

    if settings.simulation.krylov_use_odeint:
        Timers.tic('get_rel_error odeint')
        start_vec = np.array([1.0 if d == 0 else 0.0 for d in xrange(h_mat.shape[0])], dtype=float)
        rel_error = 0

        if limit is None:
            full_sim = odeint_sim((h_mat, start_vec, settings))

            sim = np.zeros((full_sim.shape[0] - 1, pv_mat.shape[0]), dtype=float)

            for i in xrange(1, full_sim.shape[0]): # skip step zero
                sim[i-1] = np.dot(pv_mat, full_sim[i])
        else:
            small_start_vec = start_vec[:-1].copy()
            args = [(h_mat, start_vec, settings), (small_h_mat, small_start_vec, settings)]

            full_sim, small_full_sim = [odeint_sim(a) for a in args]

            if np.allclose(full_sim[1], np.zeros(full_sim[1].shape)):
                if settings.print_output:
                    print "First step of simulation was almost all zeros... increasing num iterations"

                rel_error = limit + 1

            # sample last / middle / first before going through the whole thing
            steps = full_sim.shape[0]
            for step in [steps-1, steps / 2, 1]:
                cur_result = np.dot(pv_mat, full_sim[step])
                small_result = np.dot(small_pv_mat, small_full_sim[step])

                rel_error = max(rel_error, relative_error(cur_result, small_result))

                if rel_error > limit:
                    print "Simulation relative error at step {}: {} (limit: {})".format(step, rel_error, limit)
                    break

            if rel_error < limit: # go through each step
                Timers.tic('krylov multiply by PV')

                sim = np.dot(full_sim[1:], pv_mat.T)
                #small_sim = np.dot(small_full_sim[1:], small_pv_mat.T)
                #sim = np.zeros((steps-1, pv_mat.shape[0]), dtype=float)

                for step in xrange(0, sim.shape[0], 10): # check every 10th step since this was taking non-trivial time
                    cur_result = sim[step]
                    small_result = np.dot(small_pv_mat, small_full_sim[step + 1])

                    rel_error = max(rel_error, relative_error(cur_result, small_result))

                    if rel_error > limit:
                        print "Simulation relative error at step {}: {} (limit: {})".format(step, rel_error, limit)
                        sim = None
                        break

                Timers.toc('krylov multiply by PV')

        Timers.toc('get_rel_error odeint')
    else:
        Timers.tic('get_rel_error expm')
        matrix_exp = expm(settings.step * h_mat)
        cur_col = matrix_exp[:, 0]
        Timers.toc('get_rel_error expm')

        # for accuracy check
        Timers.tic('get_rel_error expm')
        small_matrix_exp = expm(settings.step * small_h_mat) # step time is already included in loaded a_mat
        small_col = small_matrix_exp[:, 0]
        Timers.toc('get_rel_error expm')

        # do the comparison at the first step
        cur_result = np.dot(pv_mat, cur_col)
        small_result = np.dot(small_pv_mat, small_col)
        rel_error = relative_error(cur_result, small_result)

        if return_sim:
            sim = [cur_result]

        for step in xrange(2, settings.num_steps + 1):
            cur_col = np.dot(matrix_exp, cur_col)
            small_col = np.dot(small_matrix_exp, small_col)

            # maybe we want to check relative error in the middle as well
            cur_result = np.dot(pv_mat, cur_col)
            small_result = np.dot(small_pv_mat, small_col)
            rel_error = max(rel_error, relative_error(cur_result, small_result))

            if return_sim:
                sim.append(cur_result)

            if limit is not None and rel_error > limit:
                if settings.print_output:
                    print "Relative Error {} exceeded limit {} at step {}".format(rel_error, limit, step)

                break

    return rel_error if not return_sim else (rel_error, sim)

def print_rel_error_at_each_step(settings, h_list, pv_list):
    '''
    a profiling function. If this is used, output a file with the relative error for every number of
    arnoldi iteartions, and then quit.
    '''

    filename = settings.simulation.krylov_print_rel_error_filename

    print "Printing relative errors to file: {}".format(filename)

    max_iter = h_list[0].shape[0]

    with open(filename, 'w') as f:

        for aiter in xrange(2, max_iter):
            max_rel_error = 0.0

            for h_mat, pv_mat in zip(h_list, pv_list):
                rel_error = get_rel_error(settings, h_mat, pv_mat, arnoldi_iter=aiter)
                max_rel_error = max(max_rel_error, rel_error)

            line = "{}\t{:.20f}\n".format(aiter, max_rel_error)
            print line,
            f.write(line)

    print "print_rel_error_at_each_step data written to {}, exiting".format(filename)

def arnoldi_sim_with_max_rel_error(time_elapser, init_vec_csr, iterations, rel_error_limit):
    '''
    Run an arnoldi simulation with a fixed number of iterations and a target max relative error.
    If rel_error_limit is None, just run the whole simulation.

    returns a 2-tuple (a, b) with:
    a: projected simulation at each step, or None if the error limit is exceeded.
    b: the number of arnoldi iterations actually used
    '''

    settings = time_elapser.settings
    stdout = settings.simulation.krylov_stdout
    rel_error = None

    pv_mat, h_mat = time_elapser.krylov_iterator.run_iteration(init_vec_csr, iterations)

    if stdout:
        print "Finished {}... checking rel_error at each step".format( \
            "Lanczos" if settings.simulation.krylov_lanczos else "Arnoldi")

    if h_mat.shape[0] < iterations:
        rel_error_limit = None
        iterations = h_mat.shape[0]

        if stdout:
            print "Arnoldi terminated early. Simulating without relative error limit."

    h_mat = h_mat[:-1, :].copy()
    pv_mat = pv_mat[:, :-1].copy()

    rel_error, projected_sim = get_rel_error(settings, h_mat, pv_mat, return_sim=True, limit=rel_error_limit)

    if rel_error_limit is None or rel_error < rel_error_limit:
        if stdout and rel_error_limit is not None:
            print "Relative error {} was below threshold: {}".format(rel_error, rel_error_limit)

        rv = projected_sim
    else:
        rv = None

    return rv, iterations

# projected_simulation = arnoldi_projected_simulation(time_elapser, init_vec)
def arnoldi_sim_autotune(time_elapser, init_vec_csr):
    '''
    Perform a projected simulation from a given initial vector. This auto-tunes the number
    of arnoldi iterations based on the relative error.

    returns the projected simulation at each step.
    '''

    settings = time_elapser.settings
    stdout = settings.simulation.krylov_stdout
    n = time_elapser.a_matrix.shape[0]

    error_limit = settings.simulation.krylov_rel_error

    arnoldi_iter = 2
    sim = None

    while True:
        arnoldi_iter = arnoldi_iter * 2

        if arnoldi_iter >= n:
            arnoldi_iter = n
            error_limit = None # do not target any relative error in this case

            if stdout:
                print "Arnoldi iter ({}) reached system dimension; skipping relative error".format(arnoldi_iter)

        if stdout:
            print "Trying {} {} iterations...".format(arnoldi_iter, \
                "Arnoldi" if not settings.simulation.krylov_lanczos else "Lanczos")

        sim, arnoldi_iter = arnoldi_sim_with_max_rel_error(time_elapser, init_vec_csr, arnoldi_iter, error_limit)

        if sim is not None:
            break

    time_elapser.krylov_iterator.reset() # done with the current start vector, free memory

    if stdout:
        print "Simulation was accurate enough with {} arnoldi iterations...".format(arnoldi_iter)

    time_elapser.stats['arnoldi_iter'].append(arnoldi_iter)

    #if settings.simulation.krylov_print_rel_error_filename is not None:
    #    print_rel_error_at_each_step(settings, h_list, pv_list)
    #    print "Exiting because settings.simulation.krylov_print_rel_error_filename was set"
    #    exit(0)

    return sim

def assign_from_sim(rv, sim, index, transpose_dynamics):
    'assign a simulation to the result object'

    assert len(sim) == len(rv) - 1, "Got sim of length {}, expected {}".format(len(sim), len(rv) - 1)
    Timers.tic('update result list')

    for i in xrange(len(sim)):
        if transpose_dynamics:
            rv[i+1][index] = sim[i][:-1]
        else:
            rv[i+1][:, index] = sim[i][:-1]

    Timers.toc('update result list')

def update_result_list(list_of_results, settings, rv):
    'populate rv based on the list of results'

    Timers.tic('update result list')

    for krylov_result in list_of_results:
        result_list, rel_error = krylov_result

        if rel_error is not None and settings.simulation.krylov_check_all_rel_error is not None:
            assert rel_error < settings.simulation.krylov_check_all_rel_error, \
                "Got rel error {} > {} (max) in dimension {}".format(rel_error, \
                settings.simulation.krylov_rel_error, result_list[0][1])

        for (step, lp_var, col_vec) in result_list:
            rv[step][:, lp_var] = col_vec

    Timers.toc('update result list')

<<<<<<< HEAD
def setup_krylov_spaces(time_elapser):
    '''
    set up sys_mat, init, and output spaces for the krylov simulation
    '''

    settings = time_elapser.settings

    Timers.tic('krylov setup spaces')

    if settings.simulation.krylov_transpose:
        init_space = time_elapser.key_dir_mat
        sys_mat = time_elapser.a_matrix_transpose

        output_mat = csr_matrix(time_elapser.init_space_csc.transpose())
    else:
        init_space = csr_matrix(time_elapser.init_space_csc.transpose())
        sys_mat = time_elapser.a_matrix
        output_mat = time_elapser.key_dir_mat

    print "removed 1-norm in key_dir_mat to save memory... re-add it manually inside iterations"
    # add a row of all 1's to the output mat to have 1-norm as part of relative error
    #print ".tek adding row of all 1's: size = {}".format(output_mat.shape[1])
    #data = np.concatenate((output_mat.data, np.ones((output_mat.shape[1],), dtype=float)))
    #indices = np.concatenate((output_mat.indices, np.ones((output_mat.shape[1],), dtype=output_mat.indices.dtype)))
    #indptr = np.concatenate((output_mat.indptr, [len(data)]))
    
    #output_mat = csr_matrix((data, indices, indptr), shape=(output_mat.shape[0] + 1, output_mat.shape[1]))

    Timers.toc('krylov setup spaces')

    return sys_mat, init_space, output_mat

=======
>>>>>>> d1736047
def make_cur_basis_mat_list(time_elapser):
    '''
    Main work function. This returns the basis matrix at every step.

    This is called one time, and returns a list, element N is the basis matrix at step N
    '''

    # numpy raise errors overflow errors, ignore underflow
    np.seterr(all='warn', over='raise', under='ignore')

    settings = time_elapser.settings

    rv = init_krylov(time_elapser)

    if settings.simulation.krylov_transpose:
        init_space = time_elapser.key_dir_mat
    else:
        init_space = csr_matrix(time_elapser.init_space_csc.transpose())

    start = last_print = time.time()
    num_init_vecs = init_space.shape[0]

    if settings.print_output:
        print "Simulating from {} initial vector(s)".format(num_init_vecs)

    for init_index in xrange(num_init_vecs):
        sim = arnoldi_sim_autotune(time_elapser, init_space[init_index])

        assign_from_sim(rv, sim, init_index, settings.simulation.krylov_transpose)

        if settings.print_output:
            now = time.time()

            if now - last_print > 1.0: # print every second
                last_print = now
                frac = float(init_index) / num_init_vecs

                if frac > 1e-9:
                    elapsed_sec = now - start
                    total_sec = elapsed_sec / frac
                    eta_sec = total_sec - elapsed_sec
                    eta = format_secs(eta_sec)

                    print "Arnoldi {} / {} ({:.2f}%, ETA: {})".format(
                        init_index, num_init_vecs, 100.0 * frac, eta)

    if settings.print_output:
        elapsed = format_secs(time.time() - start)
        print "Krylov Simulation Total Time: {}\n".format(elapsed)

    # restore numpy error
    np.seterr(all='warn')

    return rv<|MERGE_RESOLUTION|>--- conflicted
+++ resolved
@@ -418,41 +418,6 @@
 
     Timers.toc('update result list')
 
-<<<<<<< HEAD
-def setup_krylov_spaces(time_elapser):
-    '''
-    set up sys_mat, init, and output spaces for the krylov simulation
-    '''
-
-    settings = time_elapser.settings
-
-    Timers.tic('krylov setup spaces')
-
-    if settings.simulation.krylov_transpose:
-        init_space = time_elapser.key_dir_mat
-        sys_mat = time_elapser.a_matrix_transpose
-
-        output_mat = csr_matrix(time_elapser.init_space_csc.transpose())
-    else:
-        init_space = csr_matrix(time_elapser.init_space_csc.transpose())
-        sys_mat = time_elapser.a_matrix
-        output_mat = time_elapser.key_dir_mat
-
-    print "removed 1-norm in key_dir_mat to save memory... re-add it manually inside iterations"
-    # add a row of all 1's to the output mat to have 1-norm as part of relative error
-    #print ".tek adding row of all 1's: size = {}".format(output_mat.shape[1])
-    #data = np.concatenate((output_mat.data, np.ones((output_mat.shape[1],), dtype=float)))
-    #indices = np.concatenate((output_mat.indices, np.ones((output_mat.shape[1],), dtype=output_mat.indices.dtype)))
-    #indptr = np.concatenate((output_mat.indptr, [len(data)]))
-    
-    #output_mat = csr_matrix((data, indices, indptr), shape=(output_mat.shape[0] + 1, output_mat.shape[1]))
-
-    Timers.toc('krylov setup spaces')
-
-    return sys_mat, init_space, output_mat
-
-=======
->>>>>>> d1736047
 def make_cur_basis_mat_list(time_elapser):
     '''
     Main work function. This returns the basis matrix at every step.
